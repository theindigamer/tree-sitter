#include "compiler/build_tables/build_parse_table.h"
#include <algorithm>
#include <map>
#include <set>
#include <string>
#include <unordered_map>
#include <utility>
#include "compiler/parse_table.h"
#include "compiler/build_tables/item_set_closure.h"
#include "compiler/build_tables/item_set_transitions.h"
#include "compiler/build_tables/parse_conflict_manager.h"
#include "compiler/build_tables/parse_item.h"
#include "compiler/build_tables/get_completion_status.h"
#include "compiler/build_tables/get_metadata.h"
#include "compiler/prepared_grammar.h"
#include "compiler/rules/symbol.h"
#include "compiler/rules/built_in_symbols.h"

namespace tree_sitter {
namespace build_tables {

using std::find;
using std::pair;
using std::vector;
using std::set;
using std::map;
using std::string;
using std::to_string;
using std::unordered_map;
using std::make_shared;
using rules::Symbol;

class ParseTableBuilder {
  const SyntaxGrammar grammar;
  const LexicalGrammar lexical_grammar;
  ParseConflictManager conflict_manager;
  unordered_map<const ParseItemSet, ParseStateId> parse_state_ids;
  vector<vector<Symbol>> productions;
  vector<pair<ParseItemSet, ParseStateId>> item_sets_to_process;
  ParseTable parse_table;
  std::set<string> conflicts;

 public:
  ParseTableBuilder(const SyntaxGrammar &grammar,
                    const LexicalGrammar &lex_grammar)
      : grammar(grammar),
        lexical_grammar(lex_grammar),
        conflict_manager(grammar) {}

<<<<<<< HEAD
  pair<ParseTable, const GrammarError *> build() {
    auto start_symbol = grammar.rules.empty() ? make_shared<Symbol>(0, true)
                                              : make_shared<Symbol>(0);
    ParseItem start_item(rules::START(), start_symbol, {});
    add_parse_state(
      item_set_closure(start_item, { rules::END_OF_INPUT() }, grammar));
=======
  pair<ParseTable, vector<Conflict>> build() {
    ParseItemSet start_item_set({
      { ParseItem(rules::START(), 0, -2, 0), { rules::END_OF_INPUT() } }
    });
    item_set_closure(&start_item_set, grammar);
    add_parse_state(start_item_set);
>>>>>>> 8ac4b9fc

    while (!item_sets_to_process.empty()) {
      auto pair = item_sets_to_process.back();
      ParseItemSet &item_set = pair.first;
      ParseStateId &state_id = pair.second;
      item_sets_to_process.pop_back();

      add_reduce_actions(item_set, state_id);
      add_shift_actions(item_set, state_id);
      add_shift_extra_actions(item_set, state_id);

      if (!conflicts.empty())
        return { parse_table, new GrammarError(GrammarErrorTypeParseConflict,
                                               "Unresolved conflict.\n\n" +
                                                 *conflicts.begin()) };
    }

    for (ParseStateId state = 0; state < parse_table.states.size(); state++)
      add_reduce_extra_actions(state);

    parse_table.symbols.insert(rules::ERROR());

    return { parse_table, nullptr };
  }

 private:
  ParseStateId add_parse_state(const ParseItemSet &item_set) {
    auto pair = parse_state_ids.find(item_set);
    if (pair == parse_state_ids.end()) {
      ParseStateId state_id = parse_table.add_state();
      parse_state_ids[item_set] = state_id;
      item_sets_to_process.push_back({ item_set, state_id });
      return state_id;
    } else {
      return pair->second;
    }
  }

  void add_shift_actions(const ParseItemSet &item_set, ParseStateId state_id) {
    for (const auto &transition : sym_transitions(item_set, grammar)) {
      const Symbol &symbol = transition.first;
      const ParseItemSet &next_item_set = transition.second;

      ParseAction *new_action = add_action(
        state_id, symbol,
        ParseAction::Shift(0, precedence_values_for_item_set(next_item_set)),
        item_set);
      if (new_action)
        new_action->state_index = add_parse_state(next_item_set);
    }
  }

  void add_reduce_actions(const ParseItemSet &item_set, ParseStateId state_id) {
    for (const auto &pair : item_set) {
      const ParseItem &item = pair.first;
      const set<Symbol> &lookahead_symbols = pair.second;

<<<<<<< HEAD
      CompletionStatus completion_status = get_completion_status(item.rule);
      if (completion_status.is_done) {
        ParseAction action =
          (item.lhs == rules::START())
            ? ParseAction::Accept()
            : ParseAction::Reduce(item.lhs, item.consumed_symbols.size(),
                                  completion_status.precedence,
                                  completion_status.associativity,
                                  get_production_id(item.consumed_symbols));
=======

      if (item_is_done(item)) {
        ParseAction action =
            (item.lhs == rules::START())
                ? ParseAction::Accept()
                : ParseAction::Reduce(item.lhs, item.consumed_symbol_count,
                                      item_precedence(item));
>>>>>>> 8ac4b9fc

        for (const auto &lookahead_sym : lookahead_symbols)
          add_action(state_id, lookahead_sym, action, item_set);
      }
    }
  }

  void add_shift_extra_actions(const ParseItemSet &item_set,
                               ParseStateId state_id) {
    for (const Symbol &ubiquitous_symbol : grammar.ubiquitous_tokens)
      add_action(state_id, ubiquitous_symbol, ParseAction::ShiftExtra(),
                 item_set);
  }

  void add_reduce_extra_actions(ParseStateId state_id) {
    const ParseItemSet item_set;
    const map<Symbol, vector<ParseAction>> &actions =
      parse_table.states[state_id].actions;

    for (const Symbol &ubiquitous_symbol : grammar.ubiquitous_tokens) {
      const auto &entry = actions.find(ubiquitous_symbol);
      if (entry == actions.end())
        continue;

      for (const auto &action : entry->second) {
        if (action.type == ParseActionTypeShift) {
          size_t shift_state_id = action.state_index;
          for (const auto &pair : actions) {
            const Symbol &lookahead_sym = pair.first;
            ParseAction reduce_extra =
              ParseAction::ReduceExtra(ubiquitous_symbol);
            add_action(shift_state_id, lookahead_sym, reduce_extra, item_set);
          }
        }
      }
    }
  }

  ParseAction *add_action(ParseStateId state_id, Symbol lookahead_sym,
                          const ParseAction &action,
                          const ParseItemSet &item_set) {
    auto &current_actions = parse_table.states[state_id].actions;
    auto current_entry = current_actions.find(lookahead_sym);
    if (current_entry == current_actions.end())
      return &parse_table.set_action(state_id, lookahead_sym, action);

    const ParseAction current_action = current_entry->second[0];
    auto resolution =
      conflict_manager.resolve(action, current_action, lookahead_sym);

    switch (resolution.second) {
      case ConflictTypeNone:
        if (resolution.first)
          return &parse_table.set_action(state_id, lookahead_sym, action);
        break;

      case ConflictTypeResolved:
        if (action.type == ParseActionTypeReduce)
          parse_table.fragile_production_ids.insert(action.production_id);
        if (current_action.type == ParseActionTypeReduce)
          parse_table.fragile_production_ids.insert(current_action.production_id);
        if (resolution.first)
          return &parse_table.set_action(state_id, lookahead_sym, action);
        break;

      case ConflictTypeUnresolved: {
        set<Symbol> goal_symbols = item_set_goal_symbols(item_set);
        if (has_expected_conflict(goal_symbols))
          return &parse_table.add_action(state_id, lookahead_sym, action);
        else
          conflicts.insert(conflict_description(action, current_action,
                                                lookahead_sym, goal_symbols));
        break;
      }
    }

    return nullptr;
  }

  bool has_expected_conflict(const set<Symbol> &symbols) {
    for (const auto &conflicting_symbols : grammar.expected_conflicts)
      if (symbols == conflicting_symbols)
        return true;
    return false;
  }

  set<int> precedence_values_for_item_set(const ParseItemSet &item_set) {
    set<int> result;
    for (const auto &pair : item_set) {
      const ParseItem &item = pair.first;
<<<<<<< HEAD
      if (!item.consumed_symbols.empty()) {
        auto precedence_range = get_metadata(item.rule, rules::PRECEDENCE);
        result.insert(precedence_range.min);
        result.insert(precedence_range.max);
      }
=======
      if (item.consumed_symbol_count > 0)
        result.insert(item_precedence(item));
>>>>>>> 8ac4b9fc
    }
    return result;
  }

<<<<<<< HEAD
  set<Symbol> item_set_goal_symbols(const ParseItemSet &item_set) {
    set<Symbol> result;
    for (const auto &pair : item_set) {
      const ParseItem &item = pair.first;
      if (!item.consumed_symbols.empty())
        result.insert(item.lhs);
    }
    return result;
=======
  bool item_is_done(const ParseItem &item) {
    return item.consumed_symbol_count ==
      grammar.productions(item.lhs)[item.production_index].symbol_count();
  }

  int item_precedence(const ParseItem &item) {
    return grammar.productions(item.lhs)[item.production_index][item.consumed_symbol_count - 1].precedence;
  }

  void record_conflict(const Symbol &sym, const ParseAction &left,
                       const ParseAction &right, const ParseItemSet &item_set) {
    conflicts.insert(
        build_conflict(left, right, item_set, sym, grammar, lex_grammar));
>>>>>>> 8ac4b9fc
  }

  string conflict_description(const ParseAction &new_action,
                              const ParseAction &old_action,
                              const rules::Symbol &symbol,
                              const set<Symbol> &goal_symbols) const {
    string symbols_string;
    bool started = false;
    for (const auto &symbol : goal_symbols) {
      if (started)
        symbols_string += ", ";
      symbols_string += symbol_name(symbol);
      started = true;
    }

    return "Within: " + symbols_string +
           "\n"
           "Lookahead: " +
           symbol_name(symbol) + "\n" +
           "Possible Actions:\n"
           "* " +
           action_description(old_action) + "\n" + "* " +
           action_description(new_action);
  }

  string symbol_name(const rules::Symbol &symbol) const {
    if (symbol.is_built_in()) {
      if (symbol == rules::ERROR())
        return "ERROR";
      else if (symbol == rules::END_OF_INPUT())
        return "END_OF_INPUT";
      else
        return "";
    } else if (symbol.is_token) {
      return lexical_grammar.rules[symbol.index].name;
    } else {
      return grammar.rules[symbol.index].name;
    }
  }

  string action_description(const ParseAction &action) const {
    string result;

    switch (action.type) {
      case ParseActionTypeReduce: {
        result = "Reduce";
        for (const rules::Symbol &symbol : productions[action.production_id])
          result += " " + symbol_name(symbol);
        result += " -> " + symbol_name(action.symbol);
        break;
      }

      case ParseActionTypeShift: {
        result = "Shift";
        break;
      }

      default:
        return "";
    }

    if (action.precedence_values.size() > 1) {
      result += " (Precedences " + to_string(*action.precedence_values.begin()) +
                ", " + to_string(*action.precedence_values.rbegin()) + ")";
    } else {
      result +=
        " (Precedence " + to_string(*action.precedence_values.begin()) + ")";
    }

    return result;
  }

  size_t get_production_id(const vector<rules::Symbol> &symbols) {
    auto begin = productions.begin();
    auto end = productions.end();
    auto iter = find(begin, end, symbols);
    if (iter == end) {
      productions.push_back(symbols);
      return productions.size() - 1;
    }
    return iter - begin;
  }
};

pair<ParseTable, const GrammarError *> build_parse_table(
  const SyntaxGrammar &grammar, const LexicalGrammar &lex_grammar) {
  return ParseTableBuilder(grammar, lex_grammar).build();
}

}  // namespace build_tables
}  // namespace tree_sitter<|MERGE_RESOLUTION|>--- conflicted
+++ resolved
@@ -12,7 +12,8 @@
 #include "compiler/build_tables/parse_item.h"
 #include "compiler/build_tables/get_completion_status.h"
 #include "compiler/build_tables/get_metadata.h"
-#include "compiler/prepared_grammar.h"
+#include "compiler/lexical_grammar.h"
+#include "compiler/syntax_grammar.h"
 #include "compiler/rules/symbol.h"
 #include "compiler/rules/built_in_symbols.h"
 
@@ -35,7 +36,6 @@
   const LexicalGrammar lexical_grammar;
   ParseConflictManager conflict_manager;
   unordered_map<const ParseItemSet, ParseStateId> parse_state_ids;
-  vector<vector<Symbol>> productions;
   vector<pair<ParseItemSet, ParseStateId>> item_sets_to_process;
   ParseTable parse_table;
   std::set<string> conflicts;
@@ -47,21 +47,11 @@
         lexical_grammar(lex_grammar),
         conflict_manager(grammar) {}
 
-<<<<<<< HEAD
   pair<ParseTable, const GrammarError *> build() {
-    auto start_symbol = grammar.rules.empty() ? make_shared<Symbol>(0, true)
-                                              : make_shared<Symbol>(0);
-    ParseItem start_item(rules::START(), start_symbol, {});
-    add_parse_state(
-      item_set_closure(start_item, { rules::END_OF_INPUT() }, grammar));
-=======
-  pair<ParseTable, vector<Conflict>> build() {
-    ParseItemSet start_item_set({
-      { ParseItem(rules::START(), 0, -2, 0), { rules::END_OF_INPUT() } }
-    });
+    ParseItem start_item(rules::START(), 0, 0, -2);
+    ParseItemSet start_item_set({ { start_item, { rules::END_OF_INPUT() } } });
     item_set_closure(&start_item_set, grammar);
     add_parse_state(start_item_set);
->>>>>>> 8ac4b9fc
 
     while (!item_sets_to_process.empty()) {
       auto pair = item_sets_to_process.back();
@@ -114,30 +104,41 @@
     }
   }
 
+  struct CompletionStatus {
+    bool is_done;
+    int precedence;
+    Associativity associativity;
+  };
+
+  CompletionStatus get_completion_status(const ParseItem &item) {
+    CompletionStatus result{ false, 0, AssociativityNone };
+    const Production &production =
+      grammar.productions(item.lhs())[item.production_index];
+    if (item.step_index == production.size()) {
+      result.is_done = true;
+      if (item.step_index > 0) {
+        const ProductionStep &step = production[item.step_index - 1];
+        result.precedence = step.precedence;
+        result.associativity = step.associativity;
+      }
+    }
+    return result;
+  }
+
   void add_reduce_actions(const ParseItemSet &item_set, ParseStateId state_id) {
     for (const auto &pair : item_set) {
       const ParseItem &item = pair.first;
       const set<Symbol> &lookahead_symbols = pair.second;
 
-<<<<<<< HEAD
-      CompletionStatus completion_status = get_completion_status(item.rule);
+      CompletionStatus completion_status = get_completion_status(item);
       if (completion_status.is_done) {
         ParseAction action =
-          (item.lhs == rules::START())
+          (item.lhs() == rules::START())
             ? ParseAction::Accept()
-            : ParseAction::Reduce(item.lhs, item.consumed_symbols.size(),
+            : ParseAction::Reduce(Symbol(item.variable_index), item.step_index,
                                   completion_status.precedence,
                                   completion_status.associativity,
-                                  get_production_id(item.consumed_symbols));
-=======
-
-      if (item_is_done(item)) {
-        ParseAction action =
-            (item.lhs == rules::START())
-                ? ParseAction::Accept()
-                : ParseAction::Reduce(item.lhs, item.consumed_symbol_count,
-                                      item_precedence(item));
->>>>>>> 8ac4b9fc
+                                  item.production_index);
 
         for (const auto &lookahead_sym : lookahead_symbols)
           add_action(state_id, lookahead_sym, action, item_set);
@@ -176,40 +177,42 @@
     }
   }
 
-  ParseAction *add_action(ParseStateId state_id, Symbol lookahead_sym,
-                          const ParseAction &action,
+  ParseAction *add_action(ParseStateId state_id, Symbol lookahead,
+                          const ParseAction &new_action,
                           const ParseItemSet &item_set) {
-    auto &current_actions = parse_table.states[state_id].actions;
-    auto current_entry = current_actions.find(lookahead_sym);
+    const auto &current_actions = parse_table.states[state_id].actions;
+    const auto &current_entry = current_actions.find(lookahead);
     if (current_entry == current_actions.end())
-      return &parse_table.set_action(state_id, lookahead_sym, action);
-
-    const ParseAction current_action = current_entry->second[0];
+      return &parse_table.set_action(state_id, lookahead, new_action);
+
+    const ParseAction old_action = current_entry->second[0];
     auto resolution =
-      conflict_manager.resolve(action, current_action, lookahead_sym);
+      conflict_manager.resolve(new_action, old_action, lookahead);
 
     switch (resolution.second) {
       case ConflictTypeNone:
         if (resolution.first)
-          return &parse_table.set_action(state_id, lookahead_sym, action);
-        break;
-
-      case ConflictTypeResolved:
-        if (action.type == ParseActionTypeReduce)
-          parse_table.fragile_production_ids.insert(action.production_id);
-        if (current_action.type == ParseActionTypeReduce)
-          parse_table.fragile_production_ids.insert(current_action.production_id);
+          return &parse_table.set_action(state_id, lookahead, new_action);
+        break;
+
+      case ConflictTypeResolved: {
         if (resolution.first)
-          return &parse_table.set_action(state_id, lookahead_sym, action);
-        break;
+          return &parse_table.set_action(state_id, lookahead, new_action);
+        if (old_action.type == ParseActionTypeReduce)
+          parse_table.fragile_production_ids.insert(production_id(old_action));
+        if (new_action.type == ParseActionTypeReduce)
+          parse_table.fragile_production_ids.insert(production_id(new_action));
+        break;
+      }
 
       case ConflictTypeUnresolved: {
-        set<Symbol> goal_symbols = item_set_goal_symbols(item_set);
-        if (has_expected_conflict(goal_symbols))
-          return &parse_table.add_action(state_id, lookahead_sym, action);
+        auto old_goal_syms = goal_symbols(item_set, old_action, lookahead);
+        auto new_goal_syms = goal_symbols(item_set, new_action, lookahead);
+        if (has_expected_conflict(old_goal_syms, new_goal_syms))
+          return &parse_table.add_action(state_id, lookahead, new_action);
         else
-          conflicts.insert(conflict_description(action, current_action,
-                                                lookahead_sym, goal_symbols));
+          conflicts.insert(conflict_description(
+            lookahead, old_action, old_goal_syms, new_action, new_goal_syms));
         break;
       }
     }
@@ -217,9 +220,14 @@
     return nullptr;
   }
 
-  bool has_expected_conflict(const set<Symbol> &symbols) {
+  pair<Symbol, int> production_id(const ParseAction &action) {
+    return { action.symbol, action.production_id };
+  }
+
+  bool has_expected_conflict(set<Symbol> symbols1, const set<Symbol> &symbols2) {
+    symbols1.insert(symbols2.begin(), symbols2.end());
     for (const auto &conflicting_symbols : grammar.expected_conflicts)
-      if (symbols == conflicting_symbols)
+      if (symbols1 == conflicting_symbols)
         return true;
     return false;
   }
@@ -228,67 +236,55 @@
     set<int> result;
     for (const auto &pair : item_set) {
       const ParseItem &item = pair.first;
-<<<<<<< HEAD
-      if (!item.consumed_symbols.empty()) {
-        auto precedence_range = get_metadata(item.rule, rules::PRECEDENCE);
-        result.insert(precedence_range.min);
-        result.insert(precedence_range.max);
-      }
-=======
-      if (item.consumed_symbol_count > 0)
-        result.insert(item_precedence(item));
->>>>>>> 8ac4b9fc
+      const Production &production =
+        grammar.productions(item.lhs())[item.production_index];
+      if (item.step_index > 0) {
+        if (item.step_index < production.size())
+          result.insert(production[item.step_index].precedence);
+        else
+          result.insert(production[item.step_index - 1].precedence);
+      }
     }
     return result;
   }
 
-<<<<<<< HEAD
-  set<Symbol> item_set_goal_symbols(const ParseItemSet &item_set) {
+  set<Symbol> goal_symbols(const ParseItemSet &item_set,
+                           const ParseAction &action,
+                           const Symbol &lookahead_sym) {
     set<Symbol> result;
-    for (const auto &pair : item_set) {
-      const ParseItem &item = pair.first;
-      if (!item.consumed_symbols.empty())
-        result.insert(item.lhs);
+    switch (action.type) {
+      case ParseActionTypeShift: {
+        for (const auto &pair : item_set) {
+          const ParseItem &item = pair.first;
+          const Production &production =
+            grammar.productions(item.lhs())[item.production_index];
+          if (item.step_index < production.size() &&
+              production[item.step_index].symbol == lookahead_sym)
+            result.insert(item.lhs());
+        }
+        break;
+      }
+
+      case ParseActionTypeReduce:
+        result.insert(action.symbol);
+        break;
+
+      default:
+        break;
     }
     return result;
-=======
-  bool item_is_done(const ParseItem &item) {
-    return item.consumed_symbol_count ==
-      grammar.productions(item.lhs)[item.production_index].symbol_count();
-  }
-
-  int item_precedence(const ParseItem &item) {
-    return grammar.productions(item.lhs)[item.production_index][item.consumed_symbol_count - 1].precedence;
-  }
-
-  void record_conflict(const Symbol &sym, const ParseAction &left,
-                       const ParseAction &right, const ParseItemSet &item_set) {
-    conflicts.insert(
-        build_conflict(left, right, item_set, sym, grammar, lex_grammar));
->>>>>>> 8ac4b9fc
-  }
-
-  string conflict_description(const ParseAction &new_action,
+  }
+
+  string conflict_description(const Symbol &lookahead,
                               const ParseAction &old_action,
-                              const rules::Symbol &symbol,
-                              const set<Symbol> &goal_symbols) const {
-    string symbols_string;
-    bool started = false;
-    for (const auto &symbol : goal_symbols) {
-      if (started)
-        symbols_string += ", ";
-      symbols_string += symbol_name(symbol);
-      started = true;
-    }
-
-    return "Within: " + symbols_string +
-           "\n"
-           "Lookahead: " +
-           symbol_name(symbol) + "\n" +
+                              const set<Symbol> &old_goal_symbols,
+                              const ParseAction &new_action,
+                              const set<Symbol> &new_goal_symbols) const {
+    return "Lookahead: " + symbol_name(lookahead) + "\n" +
            "Possible Actions:\n"
            "* " +
-           action_description(old_action) + "\n" + "* " +
-           action_description(new_action);
+           action_description(old_action, old_goal_symbols) + "\n" + "* " +
+           action_description(new_action, new_goal_symbols);
   }
 
   string symbol_name(const rules::Symbol &symbol) const {
@@ -300,20 +296,31 @@
       else
         return "";
     } else if (symbol.is_token) {
-      return lexical_grammar.rules[symbol.index].name;
+      return lexical_grammar.variables[symbol.index].name;
     } else {
-      return grammar.rules[symbol.index].name;
-    }
-  }
-
-  string action_description(const ParseAction &action) const {
+      return grammar.variables[symbol.index].name;
+    }
+  }
+
+  string action_description(const ParseAction &action,
+                            const set<Symbol> &goal_symbols) const {
+    string symbols_string;
+    bool started = false;
+    for (const auto &symbol : goal_symbols) {
+      if (started)
+        symbols_string += ", ";
+      symbols_string += symbol_name(symbol);
+      started = true;
+    }
+
     string result;
 
     switch (action.type) {
       case ParseActionTypeReduce: {
         result = "Reduce";
-        for (const rules::Symbol &symbol : productions[action.production_id])
-          result += " " + symbol_name(symbol);
+        for (const ProductionStep &step :
+             grammar.productions(action.symbol)[action.production_id])
+          result += " " + symbol_name(step.symbol);
         result += " -> " + symbol_name(action.symbol);
         break;
       }
@@ -337,17 +344,6 @@
 
     return result;
   }
-
-  size_t get_production_id(const vector<rules::Symbol> &symbols) {
-    auto begin = productions.begin();
-    auto end = productions.end();
-    auto iter = find(begin, end, symbols);
-    if (iter == end) {
-      productions.push_back(symbols);
-      return productions.size() - 1;
-    }
-    return iter - begin;
-  }
 };
 
 pair<ParseTable, const GrammarError *> build_parse_table(
