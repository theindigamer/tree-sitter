#ifndef COMPILER_RULES_BUILT_IN_SYMBOLS_H_
#define COMPILER_RULES_BUILT_IN_SYMBOLS_H_

#include "compiler/rules/symbol.h"

namespace tree_sitter {
namespace rules {

Symbol ERROR();
Symbol END_OF_INPUT();
<<<<<<< HEAD
Symbol START();
=======
Symbol DOCUMENT();
Symbol NONE();
>>>>>>> 8ac4b9fc

}  // namespace rules
}  // namespace tree_sitter

#endif  // COMPILER_RULES_BUILT_IN_SYMBOLS_H_<|MERGE_RESOLUTION|>--- conflicted
+++ resolved
@@ -8,12 +8,8 @@
 
 Symbol ERROR();
 Symbol END_OF_INPUT();
-<<<<<<< HEAD
 Symbol START();
-=======
-Symbol DOCUMENT();
 Symbol NONE();
->>>>>>> 8ac4b9fc
 
 }  // namespace rules
 }  // namespace tree_sitter
